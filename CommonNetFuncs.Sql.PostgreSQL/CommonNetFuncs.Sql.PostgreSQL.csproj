--- conflicted
+++ resolved
@@ -7,11 +7,7 @@
     <LangVersion>latest</LangVersion>
     <ImplicitUsings>enable</ImplicitUsings>
     <Nullable>enable</Nullable>
-<<<<<<< HEAD
     <Version>1.0.14</Version>
-=======
-    <Version>1.0.13</Version>
->>>>>>> e0c438ec
     <Title>$(AssemblyName)</Title>
     <AssemblyVersion>$(Version)</AssemblyVersion>
     <FileVersion>$(Version)</FileVersion>
