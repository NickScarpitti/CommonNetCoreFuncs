﻿using System.Data;
using System.Text.RegularExpressions;
using NPOI.HSSF.UserModel;
using NPOI.POIFS.FileSystem;
using NPOI.SS;
using NPOI.SS.UserModel;
using NPOI.SS.Util;
using NPOI.XSSF.UserModel;
using SixLabors.ImageSharp;

namespace CommonNetCoreFuncs.Excel;

public static class NpoiCommonHelpers
{
    private static readonly NLog.Logger logger = NLog.LogManager.GetCurrentClassLogger();

    public enum EStyles
    {
        Header,
        HeaderThickTop,
        Body,
        Error,
        Custom
    }

    public enum EFonts
    {
        Default,
        Header,
        BigWhiteHeader
    }

    /// <summary>
    /// Checks if cell is empty
    /// </summary>
    /// <param name="cell"></param>
    /// <returns>True if cell is empty</returns>
    public static bool IsCellEmpty(this ICell cell)
    {
        if (string.IsNullOrWhiteSpace(cell.GetStringValue()))
        {
            return true;
        }
        return false;
    }

    /// <summary>
    /// Get ICell offset from cellReference
    /// </summary>
    /// <param name="ws"></param>
    /// <param name="cellReference">Cell reference in A1 notation</param>
    /// <param name="colOffset">X axis offset from the named cell reference</param>
    /// <param name="rowOffset">Y axis offset from the named cell reference</param>
    /// <returns>ICell object of the specified offset of the named cell</returns>
    public static ICell? GetCellFromReference(this ISheet ws, string cellReference, int colOffset = 0, int rowOffset = 0)
    {
        try
        {
            CellReference cr = new(cellReference);
            IRow? row = ws.GetRow(cr.Row + rowOffset);
            row??= ws.CreateRow(cr.Row + rowOffset);
            ICell cell = row.GetCell(cr.Col + colOffset, MissingCellPolicy.CREATE_NULL_AS_BLANK);
            return cell;
        }
        catch (Exception ex)
        {
            logger.Error(ex, "GetCellFromReference Error");
            return null;
        }
    }

    /// <summary>
    /// Get ICell offset from the startCell
    /// </summary>
    /// <param name="startCell"></param>
    /// <param name="colOffset">X axis offset from the named cell reference</param>
    /// <param name="rowOffset">Y axis offset from the named cell reference</param>
    /// <returns>ICell object of the specified offset of the startCell</returns>
    public static ICell? GetCellOffset(this ICell startCell, int colOffset = 0, int rowOffset = 0)
    {
        try
        {
            ISheet ws = startCell.Sheet;
            IRow? row = ws.GetRow(startCell.RowIndex + rowOffset);
            row ??= ws.CreateRow(startCell.RowIndex + rowOffset);
            ICell cell = row.GetCell(startCell.ColumnIndex + colOffset, MissingCellPolicy.CREATE_NULL_AS_BLANK);
            return cell;
        }
        catch (Exception ex)
        {
            logger.Error(ex, "GetCellOffset Error");
            return null;
        }
    }

    /// <summary>
    /// Get ICell offset from the cell indicated with the x and y coordinates
    /// </summary>
    /// <param name="ws"></param>
    /// <param name="x">X coordinate of starting cell</param>
    /// <param name="y">Y coordinate of starting cell</param>
    /// <param name="colOffset">X axis offset from the named cell reference</param>
    /// <param name="rowOffset">Y axis offset from the named cell reference</param>
    /// <returns>ICell object of the specified offset of the cell indicated with the x and y coordinates</returns>
    public static ICell? GetCellFromCoordinates(this ISheet ws, int x, int y, int colOffset = 0, int rowOffset = 0)
    {
        try
        {
            IRow row = ws.GetRow(y + rowOffset);
            row ??= ws.CreateRow(y + rowOffset);
<<<<<<< HEAD

=======
>>>>>>> ae0f4eb9
            ICell cell = row.GetCell(x + colOffset, MissingCellPolicy.CREATE_NULL_AS_BLANK);
            return cell;
        }
        catch (Exception ex)
        {
            logger.Error(ex, "GetCellFromCoordinates Error");
            return null;
        }
    }

    /// <summary>
    /// Get ICell offset from the cell with named reference cellName
    /// </summary>
    /// <param name="wb"></param>
    /// <param name="cellName"></param>
    /// <param name="colOffset"></param>
    /// <param name="rowOffset"></param>
    /// <returns>ICell object of the specified offset of the cell with named reference cellName</returns>
    public static ICell? GetCellFromName(this XSSFWorkbook wb, string cellName, int colOffset = 0, int rowOffset = 0)
    {
        try
        {
            IName name = wb.GetName(cellName);
            CellReference[] crs = new AreaReference(name.RefersToFormula, SpreadsheetVersion.EXCEL2007).GetAllReferencedCells();
            ISheet? ws = null;
            int rowNum = -1;
            int colNum = -1;
            for (int i = 0; i < crs.Length; i++)
            {
                ws ??= wb.GetSheet(crs[i].SheetName);

                if (rowNum == -1 || rowNum > crs[i].Row)
                {
                    rowNum = crs[i].Row;
                }

                if (colNum == -1 || colNum > crs[i].Col)
                {
                    colNum = crs[i].Col;
                }
            }

            if (ws != null && colNum > -1 && rowNum > -1)
            {
                IRow row = ws.GetRow(rowNum + rowOffset);
                row ??= ws.CreateRow(rowNum + rowOffset);
<<<<<<< HEAD

=======
>>>>>>> ae0f4eb9
                ICell cell = row.GetCell(colNum + colOffset, MissingCellPolicy.CREATE_NULL_AS_BLANK);
                return cell;
            }
            else
            {
                return null;
            }
        }
        catch (Exception ex)
        {
            logger.Error(ex, "GetCellFromName Error");
            return null;
        }
    }

    /// <summary>
    /// Clear contents from cell with named reference cellName
    /// </summary>
    /// <param name="wb"></param>
    /// <param name="cellName"></param>
    public static void ClearAllFromName(this XSSFWorkbook wb, string cellName)
    {
        IName name = wb.GetName(cellName);
        CellReference[] crs = new AreaReference(name.RefersToFormula, SpreadsheetVersion.EXCEL2007).GetAllReferencedCells();
        ISheet ws = wb.GetSheet(crs[0].SheetName);

        if (ws == null || crs.Length == 0 || name == null)
        {
            return;
        }

        for (int i = 0; i < crs.Length; i++)
        {
            IRow row = ws.GetRow(crs[i].Row);
            if (row != null)
            {
                ICell cell = row.GetCell(crs[i].Col);
                if (cell != null)
                {
                    row.RemoveCell(cell);
                }
            }
        }
    }

    /// <summary>
    /// Initializes cell at indicated row and column
    /// </summary>
    /// <param name="row"></param>
    /// <param name="col"></param>
    /// <returns>ICell object of the cell that was created</returns>
    public static ICell CreateCell(this IRow row, int col)
    {
        return row.CreateCell(col);
    }

    /// <summary>
    /// Writes an excel file to the specified path
    /// </summary>
    /// <param name="wb"></param>
    /// <param name="path"></param>
    /// <returns>True if write was successful</returns>
    public static bool WriteExcelFile(XSSFWorkbook wb, string path)
    {
        try
        {
            using (FileStream fs = new(path, FileMode.Create, FileAccess.Write))
            {
                wb.Write(fs);
            }
            wb.Close();
            return true;
        }
        catch (Exception ex)
        {
            logger.Error(ex, "WriteExcelFile Error");
            return false;
        }
    }

    /// <exception cref="Exception">Ignore.</exception>
    /// <summary>
    /// Get cell style based on enum EStyle options
    /// </summary>
    /// <param name="style"></param>
    /// <param name="wb"></param>
    /// <param name="cellLocked"></param>
    /// <param name="htmlColor"></param>
    /// <param name="font"></param>
    /// <param name="alignment"></param>
    /// <returns>IXLStyle object containing all of the styling associated with the input EStyles option</returns>
    public static ICellStyle GetStyle(EStyles style, XSSFWorkbook wb, bool cellLocked = false, string? htmlColor = null, NPOI.SS.UserModel.IFont? font = null, NPOI.SS.UserModel.HorizontalAlignment? alignment = null)
    {
        ICellStyle cellStyle = wb.CreateCellStyle();
        switch (style)
        {
            case EStyles.Header:
                cellStyle.Alignment = NPOI.SS.UserModel.HorizontalAlignment.Center;
                cellStyle.BorderBottom = NPOI.SS.UserModel.BorderStyle.Thin;
                cellStyle.BorderLeft = NPOI.SS.UserModel.BorderStyle.Thin;
                cellStyle.BorderRight = NPOI.SS.UserModel.BorderStyle.Thin;
                cellStyle.BorderTop = NPOI.SS.UserModel.BorderStyle.Thin;
                cellStyle.FillForegroundColor = NPOI.HSSF.Util.HSSFColor.Grey25Percent.Index;
                cellStyle.FillPattern = FillPattern.SolidForeground;
                cellStyle.SetFont(GetFont(EFonts.Header, wb));
                break;

            case EStyles.HeaderThickTop:
                cellStyle.Alignment = NPOI.SS.UserModel.HorizontalAlignment.Center;
                cellStyle.BorderBottom = NPOI.SS.UserModel.BorderStyle.Thin;
                cellStyle.BorderLeft = NPOI.SS.UserModel.BorderStyle.Thin;
                cellStyle.BorderRight = NPOI.SS.UserModel.BorderStyle.Thin;
                cellStyle.BorderTop = NPOI.SS.UserModel.BorderStyle.Medium;
                cellStyle.FillForegroundColor = NPOI.HSSF.Util.HSSFColor.Grey25Percent.Index;
                cellStyle.FillPattern = FillPattern.SolidForeground;
                cellStyle.SetFont(GetFont(EFonts.Header, wb));
                break;

            case EStyles.Body:
                cellStyle.Alignment = NPOI.SS.UserModel.HorizontalAlignment.Center;
                cellStyle.BorderBottom = NPOI.SS.UserModel.BorderStyle.Thin;
                cellStyle.BorderLeft = NPOI.SS.UserModel.BorderStyle.Thin;
                cellStyle.BorderRight = NPOI.SS.UserModel.BorderStyle.Thin;
                cellStyle.FillForegroundColor = NPOI.HSSF.Util.HSSFColor.COLOR_NORMAL;
                cellStyle.SetFont(GetFont(EFonts.Default, wb));
                break;

            case EStyles.Error:
                cellStyle.FillForegroundColor = NPOI.HSSF.Util.HSSFColor.Red.Index;
                cellStyle.FillPattern = FillPattern.SolidForeground;
                break;

            case EStyles.Custom:
                XSSFCellStyle xStyle = (XSSFCellStyle)wb.CreateCellStyle();
                if (alignment != null) { xStyle.Alignment = (NPOI.SS.UserModel.HorizontalAlignment)alignment; }

                //Old version relies on System.Drawing
                //byte[] rgb = new byte[] { ColorTranslator.FromHtml(htmlColor).R, ColorTranslator.FromHtml(htmlColor).G, ColorTranslator.FromHtml(htmlColor).B };

                Regex regex = new(@"^#([A-Fa-f0-9]{6}|[A-Fa-f0-9]{3})$");
                if (htmlColor != null && htmlColor.Length == 7 && regex.IsMatch(htmlColor))
                {
                    byte[] rgb = new byte[] { Convert.ToByte(htmlColor.Substring(1, 2), 16), Convert.ToByte(htmlColor.Substring(3, 2), 16), Convert.ToByte(htmlColor.Substring(5, 2), 16) };
                    xStyle.SetFillForegroundColor(new XSSFColor(rgb));
                }

                xStyle.FillPattern = FillPattern.SolidForeground;
                if (font != null) { xStyle.SetFont(font); }
                cellStyle = xStyle;
                break;

            default:
                break;
        }
        cellStyle.IsLocked = cellLocked;
        return cellStyle;
    }

    /// <summary>
    /// Get font styling based on EFonts option
    /// </summary>
    /// <param name="font"></param>
    /// <param name="wb"></param>
    /// <returns>IXLFont object containing all of the styling associated with the input EFonts option</returns>
    public static NPOI.SS.UserModel.IFont GetFont(EFonts font, XSSFWorkbook wb)
    {
        NPOI.SS.UserModel.IFont cellFont = wb.CreateFont();
        switch (font)
        {
            case EFonts.Default:
                cellFont.IsBold = false;
                cellFont.FontHeightInPoints = 10;
                cellFont.FontName = "Calibri";
                break;

            case EFonts.Header:
                cellFont.IsBold = true;
                cellFont.FontHeightInPoints = 10;
                cellFont.FontName = "Calibri";
                break;

            default:
                break;
        }
        return cellFont;
    }

    /// <summary>
    /// Generates a simple excel file containing the passed in data in a tabular format
    /// </summary>
    /// <typeparam name="T"></typeparam>
    /// <param name="wb"></param>
    /// <param name="ws"></param>
    /// <param name="data"></param>
    /// <param name="createTable">Turn the output into an Excel table (unused)</param>
    /// <returns>True if excel file was created successfully</returns>
    public static bool ExportFromTable<T>(XSSFWorkbook wb, ISheet ws, List<T> data, bool createTable = false)
    {
        try
        {
            if (createTable)
            {
            //    XSSFTable table = ((XSSFSheet)ws).CreateTable();
            //    CT_Table ctTable = table.GetCTTable();

            //    table.Name = "Data";
            //    table.DisplayName = "Data";
            //    ctTable.id = 1;
            //    ctTable.totalsRowShown = false;

            //    var header = data[0];
            //    var props = header!.GetType().GetProperties();

            //    foreach (var prop in props)
            //    {
            //        ctTable.tableColumns = new();
            //        ctTable.tableColumns.tableColumn.Add(new CT_TableColumn { name = prop.Name.ToString(), uniqueName = prop.Name.ToString() });
            //    }
            }

            if (data != null)
            {
                if (data.Count > 0)
                {
                    ICellStyle headerStyle = GetStyle(EStyles.Header, wb);
                    ICellStyle bodyStyle = GetStyle(EStyles.Body, wb);

                    int x = 0;
                    int y = 0;

                    var header = data[0];
                    var props = header!.GetType().GetProperties();
                    foreach (var prop in props)
                    {
                        ICell? c = ws.GetCellFromCoordinates(x, y);
                        if (c != null)
                        {
                            c.SetCellValue(prop.Name.ToString());
                            c.CellStyle = headerStyle;
                        }
                        x++;
                    }
                    x = 0;
                    y++;

                    foreach (var item in data)
                    {
                        var props2 = item!.GetType().GetProperties();
                        foreach (var prop in props2)
                        {
                            var val = prop.GetValue(item) ?? string.Empty;
                            ICell? c = ws.GetCellFromCoordinates(x, y);
                            if (c != null)
                            {
                                c.SetCellValue(val.ToString());
                                c.CellStyle = bodyStyle;
                            }
                            x++;
                        }
                        x = 0;
                        y++;
                    }

                    ws.SetAutoFilter(new CellRangeAddress(0, 0, 0, props.Length - 1));

                    foreach (var prop in props)
                    {
                        ws.AutoSizeColumn(x, true); //Requires LIBGDI+ to be installed in run environment to work correctly
                        x++;
                    }
                }
            }
            return true;
        }
        catch (Exception ex)
        {
            logger.Error(ex, "ExportFromTable Error");
            return false;
        }
    }

    /// <summary>
    /// Gets string value contained in cell
    /// </summary>
    /// <param name="cell"></param>
    /// <returns>String representation of the value in cell</returns>
    public static string? GetStringValue(this ICell? cell)
    {
        if (cell == null)
        {
            return null;
        }

        return cell.CellType switch
        {
            CellType.Unknown => string.Empty,
            CellType.Numeric => cell.NumericCellValue.ToString(),
            CellType.String => cell.StringCellValue,
            CellType.Formula => cell.CachedFormulaResultType switch
            {
                CellType.Unknown => string.Empty,
                CellType.Numeric => cell.NumericCellValue.ToString(),
                CellType.String => cell.StringCellValue,
                CellType.Blank => string.Empty,
                CellType.Boolean => cell.BooleanCellValue.ToString(),
                CellType.Error => cell.ErrorCellValue.ToString(),
                _ => string.Empty,
            },
            CellType.Blank => string.Empty,
            CellType.Boolean => cell.BooleanCellValue.ToString(),
            CellType.Error => cell.ErrorCellValue.ToString(),
            _ => string.Empty,
        };
    }

    /// <summary>
    /// Writes excel file to a MemoryStream object
    /// </summary>
    /// <param name="memoryStream"></param>
    /// <param name="wb"></param>
    /// <returns></returns>
    public static async Task WriteFileToMemoryStreamAsync(this MemoryStream memoryStream, XSSFWorkbook wb)
    {
        using MemoryStream tempStream = new();
        wb.Write(tempStream, true);
        await tempStream.FlushAsync();
        tempStream.Seek(0, SeekOrigin.Begin);
        await tempStream.CopyToAsync(memoryStream);
        await tempStream.DisposeAsync();
        await memoryStream.FlushAsync();
        memoryStream.Seek(0, SeekOrigin.Begin);
    }

    /// <summary>
    /// Adds images into a workbook at the designated named ranges
    /// </summary>
    /// <param name="wb"></param>
    /// <param name="imageData"></param>
    /// <param name="cellNames"></param>
    public static void AddImages(this XSSFWorkbook wb, List<byte[]> imageData, List<string> cellNames)
    {
        if (wb != null && imageData.Count > 0 && cellNames.Count > 0 && imageData.Count == cellNames.Count)
        {
            ISheet? ws = null;
            ICreationHelper helper = wb.GetCreationHelper();
            IDrawing? drawing = null;
            for (int i = 0; i < imageData.Count; i++)
            {
                if (imageData[i].Length > 0 && wb != null && cellNames[i] != null)
                {
                    ICell? cell = wb.GetCellFromName(cellNames[i]);
                    CellRangeAddress? area = GetRangeOfMergedCells(cell);

                    if (cell != null && area != null)
                    {
                        if (ws == null)
                        {
                            ws = cell.Sheet;
                            drawing = ws.CreateDrawingPatriarch();
                        }

                        IClientAnchor anchor = helper.CreateClientAnchor();

                        int imgWidth;
                        int imgHeight;

                        //Using old GDI+ System.Drawing
                        //using (MemoryStream ms = new(imageData[i]))
                        //{
                        //    using Image img = Image.FromStream(ms);
                        //    imgWidth = img?.Width ?? 0;
                        //    imgHeight = img?.Height ?? 0;
                        //}

                        using Image image = Image.Load(imageData[i]);
                        imgWidth = image.Width;
                        imgHeight = image.Height;

                        double imgAspect = (double)imgWidth / imgHeight;

                        int rangeWidth = ws.GetRangeWidthInPx(area.FirstColumn, area.LastColumn);
                        int rangeHeight = ws.GetRangeHeightInPx(area.FirstRow, area.LastRow);
                        double rangeAspect = (double)rangeWidth / rangeHeight;

                        double scale;

                        if (rangeAspect < imgAspect)
                        {
                            scale = (rangeWidth - 3.0) / imgWidth; //Set to width of cell -3px
                        }
                        else
                        {
                            scale = (rangeHeight - 3.0) / imgHeight; //Set to width of cell -3px
                        }
                        int resizeWidth = (int)Math.Round(imgWidth * scale, 0, MidpointRounding.ToZero);
                        int resizeHeight = (int)Math.Round(imgHeight * scale, 0, MidpointRounding.ToZero);
                        int xMargin = (int)Math.Round((rangeWidth - resizeWidth) * XSSFShape.EMU_PER_PIXEL / 2.0, 0, MidpointRounding.ToZero);
                        int yMargin = (int)Math.Round((rangeHeight - resizeHeight) * XSSFShape.EMU_PER_PIXEL * 1.75 / 2.0, 0, MidpointRounding.ToZero);

                        anchor.AnchorType = AnchorType.DontMoveAndResize;
                        anchor.Col1 = area.FirstColumn;
                        anchor.Row1 = area.FirstRow;
                        anchor.Col2 = area.LastColumn + 1;
                        anchor.Row2 = area.LastRow + 1;
                        anchor.Dx1 = xMargin;
                        anchor.Dy1 = yMargin;
                        anchor.Dx2 = -xMargin;
                        anchor.Dy2 = -yMargin;

                        int pictureIndex = wb.AddPicture(imageData[i], PictureType.PNG);
                        if (drawing != null)
                        {
                            drawing.CreatePicture(anchor, pictureIndex);
                        }
                    }
                }
            }
        }
    }

    /// <summary>
    /// Gets CellRangeAddress of merged cells
    /// </summary>
    /// <param name="cell"></param>
    /// <returns>CellRangeAddress of merged cells cell</returns>
    public static CellRangeAddress? GetRangeOfMergedCells(this ICell? cell)
    {
        if (cell != null && cell.IsMergedCell)
        {
            ISheet sheet = cell.Sheet;
            for (int i = 0; i < sheet.NumMergedRegions; i++)
            {
                CellRangeAddress region = sheet.GetMergedRegion(i);
                if (region.ContainsRow(cell.RowIndex) &&
                    region.ContainsColumn(cell.ColumnIndex))
                {
                    return region;
                }
            }
            return null;
        }
        else if (cell != null)
        {
            return CellRangeAddress.ValueOf($"{cell.Address}:{cell.Address}");
        }
        return null;
    }

    /// <summary>
    /// Get the width of a specified range in pixels
    /// </summary>
    /// <param name="ws"></param>
    /// <param name="startCol"></param>
    /// <param name="endCol"></param>
    /// <returns>Double representation of the width of the column range in pixels</returns>
    public static int GetRangeWidthInPx(this ISheet ws, int startCol, int endCol)
    {
        if (startCol > endCol)
        {
            (endCol, startCol) = (startCol, endCol);
        }

        float totalWidth = 0;
        for (int i = startCol; i < endCol + 1; i++)
        {
            float columnWidth = ws.GetColumnWidthInPixels(i);
            if (columnWidth == 0.0)
            {
                logger.Warn($"Width of Column {i} is 0! Check referenced excel sheet: {ws.SheetName}");
            }
            totalWidth += ws.GetColumnWidthInPixels(i);
        }
        int widthInt = (int)Math.Round(totalWidth, 0, MidpointRounding.ToZero);
        return widthInt;
    }

    /// <summary>
    /// Get the height of a specified range in pixels
    /// </summary>
    /// <param name="ws"></param>
    /// <param name="startCol"></param>
    /// <param name="endCol"></param>
    /// <returns>Double representation of the height of the rows range in pixels</returns>
    public static int GetRangeHeightInPx(this ISheet ws, int startRow, int endRow)
    {
        if (startRow > endRow)
        {
            (endRow, startRow) = (startRow, endRow); //Swap values with tuple assignment
        }

        float totaHeight = 0;
        for (int i = startRow; i < endRow + 1; i++)
        {
            totaHeight += ws.GetRow(i).HeightInPoints;
        }
        int heightInt = (int)Math.Round(totaHeight * XSSFShape.EMU_PER_POINT / XSSFShape.EMU_PER_PIXEL, 0, MidpointRounding.ToZero); //Approximation of point to px
        return heightInt;
    }

    /// <summary>
    /// Get cells contained within a range
    /// </summary>
    /// <param name="sheet"></param>
    /// <param name="range">String cell reference in A1 notation</param>
    /// <returns>Array of cells contained within the range specified</returns>
    public static ICell[,] GetRange(ISheet sheet, string range)
    {
        string[] cellStartStop = range.Split(':');

        CellReference cellRefStart = new(cellStartStop[0]);
        CellReference cellRefStop = new(cellStartStop[1]);

        ICell[,] cells = new ICell[cellRefStop.Row - cellRefStart.Row + 1, cellRefStop.Col - cellRefStart.Col + 1];

        for (int i = cellRefStart.Row; i < cellRefStop.Row + 1; i++)
        {
            IRow row = sheet.GetRow(i);
            for (int j = cellRefStart.Col; j < cellRefStop.Col + 1; j++)
            {
                cells[i - cellRefStart.Row, j - cellRefStart.Col] = row.GetCell(j);
            }
        }

        return cells;
    }

    public static void AddDataValidation(this ISheet ws, CellRangeAddressList cellRangeAddressList, List<string> options)
    {
        IDataValidationHelper validationHelper = ws.GetDataValidationHelper();
        IDataValidationConstraint constraint = validationHelper.CreateExplicitListConstraint(options.ToArray());
        IDataValidation dataValidation = validationHelper.CreateValidation(constraint, cellRangeAddressList);

        dataValidation.ShowErrorBox = true;
        dataValidation.ErrorStyle = 0;
        dataValidation.CreateErrorBox("InvalidValue", "Selected value must be in list");
        dataValidation.ShowErrorBox = true;
        dataValidation.ShowPromptBox = false;
        //ws.AddValidationData(dataValidation);

        ws.AddValidationData(dataValidation);
    }

    /// <summary>
    /// Reads tabular data from an unformatted excel sheet to a DataTable object similar to Python Pandas
    /// </summary>
    /// <param name="fileStream">Stream of Excel file being read</param>
    /// <param name="hasHeaders">Does the data being read have headers. Will be used for data table column names instead of default 'Column0', 'Column1'... if true. If no headers specified, first row of data must have a value for all columns in order to read all columns correctly./></param>
    /// <param name="sheetName">Name of sheet to read data from. Will use lowest index sheet if not specified.</param>
    /// <param name="startCellReference">Top left corner containing data to read. Will use A1 if not specified.</param>
    /// <param name="endCellReference">Bottom right cell containing data to read. Will read to first full empty row if not specified.</param>
    /// <returns></returns>
    public static DataTable ReadExcelFileToDataTable(this Stream fileStream, bool hasHeaders = true, string? sheetName = null, string? startCellReference = null, string? endCellReference = null)
    {
        DataTable dataTable = new();

        try
        {
            bool isXlsx = DocumentFactoryHelper.HasOOXMLHeader(fileStream);
            IWorkbook? wb = null;
            if (isXlsx) //Only .xlsx files can have tables
            {
                wb = new XSSFWorkbook(fileStream);
            }
            else
            {
                wb = new HSSFWorkbook(fileStream);
            }

            if (wb != null)
            {
                ISheet? ws = null;

                if (!string.IsNullOrWhiteSpace(sheetName))
                {
                    ws = wb.GetSheet(sheetName);
                }
                else
                {
                    ws = wb.GetSheetAt(0); //Get first sheet if not specified
                }

                if (ws != null)
                {
                    int startColIndex = 0;
                    int? endColIndex = null;
                    int startRowIndex = 0;
                    int? endRowIndex = null;
                    ICell? startCell;
                    ICell? endCell;

                    if (string.IsNullOrWhiteSpace(startCellReference))
                    {
                        startCellReference = "A1";
                    }

                    startCell = ws.GetCellFromReference(startCellReference) ?? ws.GetCellFromReference("A1"); //Default to A1 if invalid cell referenced
                    startColIndex = startCell!.ColumnIndex;
                    startRowIndex = startCell!.RowIndex;

                    if (!string.IsNullOrWhiteSpace(endCellReference))
                    {
                        endCell = ws.GetCellFromReference(endCellReference);
                        if (endCell != null)
                        {
                            endColIndex = endCell.ColumnIndex;
                            endRowIndex = endCell.RowIndex;
                        }
                    }

                    //Add headers to table
                    if (hasHeaders)
                    {
                        if ((endColIndex ?? 0) != 0)
                        {
                            for (int colIndex = startColIndex; colIndex < endColIndex + 1; colIndex++)
                            {
                                dataTable.Columns.Add(GetStringValue(GetCellFromCoordinates(ws, colIndex, startRowIndex)));
                            }
                        }
                        else
                        {
                            string? currentCellVal = startCell.GetStringValue();
                            int colIndex = 1;
                            while (!string.IsNullOrWhiteSpace(currentCellVal))
                            {
                                endColIndex = colIndex - 1;
                                dataTable.Columns.Add(currentCellVal);
                                currentCellVal = startCell.GetCellOffset(colIndex, 0).GetStringValue();
                                colIndex++;
                            }
                        }
                    }
                    else
                    {
                        if ((endColIndex ?? 0) != 0)
                        {
                            for (int colIndex = startColIndex; colIndex < endColIndex + 1; colIndex++)
                            {
                                dataTable.Columns.Add($"Column{colIndex - startColIndex}");
                            }
                        }
                        else
                        {
                            string? currentCellVal = startCell.GetStringValue();
                            int colIndex = 1;
                            while (!string.IsNullOrWhiteSpace(currentCellVal))
                            {
                                endColIndex = colIndex - 1;
                                dataTable.Columns.Add($"Column{colIndex - 1}");
                                currentCellVal = startCell.GetCellOffset(colIndex, 0).GetStringValue();
                                colIndex++;
                            }
                        }
                    }

                    //Add rows to table
                    if (dataTable.Columns.Count > 0)
                    {
                        if (endRowIndex != null)
                        {
                            for (int rowIndex = startRowIndex + (hasHeaders ? 1 : 0); rowIndex < endRowIndex + 1; rowIndex++)
                            {
                                string?[] newRowData = new string?[(int)endColIndex! + 1 - startColIndex];

                                for (int colIndex = startColIndex; colIndex < endColIndex + 1; colIndex++)
                                {
                                    newRowData[colIndex - startColIndex] = GetStringValue(GetCellFromCoordinates(ws, colIndex, rowIndex));
                                }
                                dataTable.Rows.Add(newRowData);
                            }
                        }
                        else
                        {
                            int rowIndex = startRowIndex + (hasHeaders ? 1 : 0);
                            bool rowIsNotNull = true;

                            while (rowIsNotNull)
                            {
                                rowIsNotNull = false;

                                string?[] newRowData = new string?[(int)endColIndex! + 1 - startColIndex];

                                for (int colIndex = startColIndex; colIndex < endColIndex + 1; colIndex++)
                                {
                                    string? cellValue = GetStringValue(GetCellFromCoordinates(ws, colIndex, rowIndex));
                                    rowIsNotNull = rowIsNotNull ? rowIsNotNull : !string.IsNullOrWhiteSpace(cellValue);
                                    newRowData[colIndex - startColIndex] = cellValue;
                                }

                                if (rowIsNotNull)
                                {
                                    dataTable.Rows.Add(newRowData);
                                }
                                rowIndex++;
                            }
                        }
                    }
                }
            }
        }
        catch(Exception ex)
        {
            logger.Error("Unable to read excel data.", ex);
        }

        return dataTable;
    }

    /// <summary>
    /// Reads an Excel table into a DataTable object similar to Python Pandas
    /// </summary>
    /// <param name="fileStream">Stream of Excel file being read</param>
    /// <param name="tableName">Name of table to read. If not specified, this function will read the first table it finds in the workbook</param>
    /// <returns></returns>
    public static DataTable ReadExcelTableToDataTable(this Stream fileStream, string? tableName = null)
    {
        DataTable dataTable = new();

        try
        {
            bool isXlsx = DocumentFactoryHelper.HasOOXMLHeader(fileStream);
            
            if (isXlsx) //Only .xlsx files can have tables
            {
                XSSFWorkbook wb = new(fileStream);
                ISheet? ws = null;
                ITable? table = null;
                if (!string.IsNullOrWhiteSpace(tableName))
                {
                    table = wb.GetTable(tableName);
                }

                //Get first table name if not specified or not found
                if (string.IsNullOrWhiteSpace(tableName) || table == null)
                {
                    int numberOfSheets = wb.NumberOfSheets;
                    for (int sheetIndex = 0; sheetIndex < numberOfSheets; sheetIndex++)
                    {
                        ws = wb.GetSheetAt(sheetIndex);
                        List<XSSFTable> tables = ((XSSFSheet)ws).GetTables();
                        foreach (XSSFTable t in tables)
                        {
                            tableName = t.Name;
                        }
                    }

                    if (!string.IsNullOrWhiteSpace(tableName))
                    {
                        table = wb.GetTable(tableName);
                    }
                }

                if (table != null)
                {
                    ws ??= wb.GetSheet(table.SheetName);

                    //Get headers
                    for (int i = table.StartColIndex; i < table.EndColIndex + 1; i++)
                    {
                        dataTable.Columns.Add(GetStringValue(GetCellFromCoordinates(ws, i, table.StartRowIndex)));
                    }

                    //Get body data
                    for (int i = table.StartRowIndex + 1; i < table.EndRowIndex + 1; i++)
                    {
                        string?[] newRowData = new string?[table.EndColIndex + 1 - table.StartColIndex];

                        for (int n = table.StartColIndex; n < table.EndColIndex + 1; n++)
                        {
                            newRowData[n - table.StartColIndex] = GetStringValue(GetCellFromCoordinates(ws, n, i));
                        }

                        dataTable.Rows.Add(newRowData);
                    }
                }
            }           
        }
        catch (Exception ex)
        {
            logger.Error("Unable to read excel table data.", ex);
        }

        return dataTable;
    }
}<|MERGE_RESOLUTION|>--- conflicted
+++ resolved
@@ -108,10 +108,6 @@
         {
             IRow row = ws.GetRow(y + rowOffset);
             row ??= ws.CreateRow(y + rowOffset);
-<<<<<<< HEAD
-
-=======
->>>>>>> ae0f4eb9
             ICell cell = row.GetCell(x + colOffset, MissingCellPolicy.CREATE_NULL_AS_BLANK);
             return cell;
         }
@@ -158,10 +154,6 @@
             {
                 IRow row = ws.GetRow(rowNum + rowOffset);
                 row ??= ws.CreateRow(rowNum + rowOffset);
-<<<<<<< HEAD
-
-=======
->>>>>>> ae0f4eb9
                 ICell cell = row.GetCell(colNum + colOffset, MissingCellPolicy.CREATE_NULL_AS_BLANK);
                 return cell;
             }
