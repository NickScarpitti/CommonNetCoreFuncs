<Project Sdk="Microsoft.NET.Sdk">

  <PropertyGroup>
    <TargetFramework>net5.0</TargetFramework>
    <Platforms>AnyCPU;x86;x64</Platforms>
  </PropertyGroup>

  <PropertyGroup Condition="'$(Configuration)|$(Platform)'=='Debug|x64'">
    <PlatformTarget>AnyCPU</PlatformTarget>
  </PropertyGroup>

  <PropertyGroup Condition="'$(Configuration)|$(Platform)'=='Debug|x86'">
    <PlatformTarget>AnyCPU</PlatformTarget>
  </PropertyGroup>

  <ItemGroup>
    <PackageReference Include="ClosedXML" Version="0.95.4" />
    <PackageReference Include="Microsoft.AspNet.WebApi.Client" Version="5.2.7" />
<<<<<<< HEAD
    <PackageReference Include="Microsoft.AspNetCore.JsonPatch" Version="5.0.3" />
    <PackageReference Include="Newtonsoft.Json" Version="12.0.3" />
    <PackageReference Include="NLog.Web.AspNetCore" Version="4.11.0" />
    <PackageReference Include="NPOI" Version="2.5.2" />
    <PackageReference Include="System.Data.Odbc" Version="5.0.0" />
    <PackageReference Include="System.Data.SqlClient" Version="4.8.2" />
    <PackageReference Include="System.Drawing.Common" Version="5.0.1" />
=======
    <PackageReference Include="Microsoft.AspNetCore.JsonPatch" Version="5.0.4" />
    <PackageReference Include="Newtonsoft.Json" Version="12.0.3" />
    <PackageReference Include="NLog.Web.AspNetCore" Version="4.11.0" />
    <PackageReference Include="NPOI" Version="2.5.1" />
    <PackageReference Include="System.Data.Odbc" Version="5.0.0" />
    <PackageReference Include="System.Data.SqlClient" Version="4.8.2" />
    <PackageReference Include="System.Drawing.Common" Version="5.0.2" />
>>>>>>> 43d38162
  </ItemGroup>

</Project><|MERGE_RESOLUTION|>--- conflicted
+++ resolved
@@ -16,15 +16,6 @@
   <ItemGroup>
     <PackageReference Include="ClosedXML" Version="0.95.4" />
     <PackageReference Include="Microsoft.AspNet.WebApi.Client" Version="5.2.7" />
-<<<<<<< HEAD
-    <PackageReference Include="Microsoft.AspNetCore.JsonPatch" Version="5.0.3" />
-    <PackageReference Include="Newtonsoft.Json" Version="12.0.3" />
-    <PackageReference Include="NLog.Web.AspNetCore" Version="4.11.0" />
-    <PackageReference Include="NPOI" Version="2.5.2" />
-    <PackageReference Include="System.Data.Odbc" Version="5.0.0" />
-    <PackageReference Include="System.Data.SqlClient" Version="4.8.2" />
-    <PackageReference Include="System.Drawing.Common" Version="5.0.1" />
-=======
     <PackageReference Include="Microsoft.AspNetCore.JsonPatch" Version="5.0.4" />
     <PackageReference Include="Newtonsoft.Json" Version="12.0.3" />
     <PackageReference Include="NLog.Web.AspNetCore" Version="4.11.0" />
@@ -32,7 +23,6 @@
     <PackageReference Include="System.Data.Odbc" Version="5.0.0" />
     <PackageReference Include="System.Data.SqlClient" Version="4.8.2" />
     <PackageReference Include="System.Drawing.Common" Version="5.0.2" />
->>>>>>> 43d38162
   </ItemGroup>
 
 </Project>