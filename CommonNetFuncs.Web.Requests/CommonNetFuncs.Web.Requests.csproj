﻿<Project Sdk="Microsoft.NET.Sdk">

  <PropertyGroup>
    <TargetFramework>net8.0</TargetFramework>
    <Platforms>AnyCPU;x86;x64</Platforms>
    <PlatformTarget>AnyCPU</PlatformTarget>
    <LangVersion>latest</LangVersion>
    <ImplicitUsings>enable</ImplicitUsings>
    <Nullable>enable</Nullable>
    <Version>1.0.28</Version>
    <Title>$(AssemblyName)</Title>
    <AssemblyVersion>$(Version)</AssemblyVersion>
    <FileVersion>$(Version)</FileVersion>
    <PackageLicenseExpression>MIT</PackageLicenseExpression>
    <Authors>Nick_Scarpitti</Authors>
    <PackageIcon>TTLogo.png</PackageIcon>
    <RepositoryType>git</RepositoryType>
    <RepositoryUrl>https://github.com/NickScarpitti/common-net-funcs.git</RepositoryUrl>
    <PackageProjectUrl>https://github.com/NickScarpitti/common-net-funcs</PackageProjectUrl>
    <GeneratePackageOnBuild>True</GeneratePackageOnBuild>
    <IncludeSymbols>True</IncludeSymbols>
    <SymbolPackageFormat>snupkg</SymbolPackageFormat>
    <Description>
      Helper methods that deal with creating, sending, and handling the responses from REST API calls
    </Description>
    <PackageTags>dotnet;helpers;web;api;rest;requests;response;</PackageTags>
  </PropertyGroup>

  <ItemGroup>
    <FrameworkReference Include="Microsoft.AspNetCore.App" />
  </ItemGroup>

  <ItemGroup>
    <PackageReference Include="MemoryPack" Version="1.21.3" />
    <PackageReference Include="MessagePack" Version="2.5.187" />
<<<<<<< HEAD
    <PackageReference Include="Microsoft.AspNetCore.Mvc.NewtonsoftJson" Version="8.0.10" PrivateAssets="all" />
=======
    <PackageReference Include="Microsoft.AspNetCore.Mvc.NewtonsoftJson" Version="8.0.10" />
>>>>>>> af50baf9
    <PackageReference Include="NLog.Extensions.Logging" Version="5.3.14" PrivateAssets="all" />
  </ItemGroup>

  <ItemGroup>
    <ProjectReference Include="..\CommonNetFuncs.Compression\CommonNetFuncs.Compression.csproj" />
    <ProjectReference Include="..\CommonNetFuncs.Core\CommonNetFuncs.Core.csproj" />
    <ProjectReference Include="..\CommonNetFuncs.Web.Common\CommonNetFuncs.Web.Common.csproj" />
  </ItemGroup>

  <ItemGroup>
    <None Update="TTLogo.png">
      <PackagePath>\</PackagePath>
      <Pack>True</Pack>
    </None>
  </ItemGroup>

  <ItemGroup>
    <None Remove=".editorconfig" />
  </ItemGroup>

</Project><|MERGE_RESOLUTION|>--- conflicted
+++ resolved
@@ -33,11 +33,7 @@
   <ItemGroup>
     <PackageReference Include="MemoryPack" Version="1.21.3" />
     <PackageReference Include="MessagePack" Version="2.5.187" />
-<<<<<<< HEAD
-    <PackageReference Include="Microsoft.AspNetCore.Mvc.NewtonsoftJson" Version="8.0.10" PrivateAssets="all" />
-=======
     <PackageReference Include="Microsoft.AspNetCore.Mvc.NewtonsoftJson" Version="8.0.10" />
->>>>>>> af50baf9
     <PackageReference Include="NLog.Extensions.Logging" Version="5.3.14" PrivateAssets="all" />
   </ItemGroup>
 
