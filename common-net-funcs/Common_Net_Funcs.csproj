﻿<Project Sdk="Microsoft.NET.Sdk">

  <PropertyGroup>
    <TargetFramework>net8.0</TargetFramework>
    <Platforms>AnyCPU;x86;x64</Platforms>
    <UserSecretsId>38f0aeb6-a91f-4aae-8929-3617eb0bb530</UserSecretsId>
    <GeneratePackageOnBuild>True</GeneratePackageOnBuild>
    <Description>A collection of useful functions to reduce boilerplate code</Description>
    <PackageIcon>TTLogo.png</PackageIcon>
    <RepositoryUrl>https://github.com/NickScarpitti/Common_Net_Funcs.git</RepositoryUrl>
    <RepositoryType>git</RepositoryType>
    <PackageLicenseExpression> MIT</PackageLicenseExpression>
    <PackageProjectUrl>https://github.com/NickScarpitti/Common_Net_Funcs</PackageProjectUrl>
    <PackageTags>dotnet;web;email;conversion;convert;excel;npoi;odbc;async;datatables;rest;api</PackageTags>
    <Nullable>enable</Nullable>
    <Version>2.5.24</Version>
    <AssemblyVersion>$(Version)</AssemblyVersion>
    <PlatformTarget>AnyCPU</PlatformTarget>
    <ImplicitUsings>enable</ImplicitUsings>
    <FileVersion>$(Version)</FileVersion>
    <PackageReleaseNotes>Breaking Changes: TolList Has been renamed SingleToList</PackageReleaseNotes>
    <Title>Common Net Funcs</Title>
    <IncludeSymbols>True</IncludeSymbols>
    <SymbolPackageFormat>snupkg</SymbolPackageFormat>
    <Authors>Nick_Scarpitti</Authors>
  </PropertyGroup>

  <PropertyGroup Condition="'$(Configuration)|$(Platform)'=='Debug|x64'">
    <PlatformTarget>AnyCPU</PlatformTarget>
    <Optimize>False</Optimize>
    <WarningLevel>7</WarningLevel>
    <CheckForOverflowUnderflow>True</CheckForOverflowUnderflow>
  </PropertyGroup>

  <PropertyGroup Condition="'$(Configuration)|$(Platform)'=='Debug|x86'">
    <PlatformTarget>x86</PlatformTarget>
    <Optimize>False</Optimize>
    <WarningLevel>7</WarningLevel>
    <CheckForOverflowUnderflow>True</CheckForOverflowUnderflow>
  </PropertyGroup>

  <PropertyGroup Condition="'$(Configuration)|$(Platform)'=='Release|x64'">
    <PlatformTarget>AnyCPU</PlatformTarget>
    <Optimize>True</Optimize>
    <WarningLevel>7</WarningLevel>
    <CheckForOverflowUnderflow>True</CheckForOverflowUnderflow>
  </PropertyGroup>

  <PropertyGroup Condition="'$(Configuration)|$(Platform)'=='Release|x86'">
    <PlatformTarget>x86</PlatformTarget>
    <Optimize>True</Optimize>
    <WarningLevel>7</WarningLevel>
    <CheckForOverflowUnderflow>True</CheckForOverflowUnderflow>
  </PropertyGroup>

  <PropertyGroup Condition="'$(Configuration)|$(Platform)'=='Debug|AnyCPU'">
    <Optimize>False</Optimize>
    <WarningLevel>7</WarningLevel>
    <CheckForOverflowUnderflow>True</CheckForOverflowUnderflow>
  </PropertyGroup>

  <PropertyGroup Condition="'$(Configuration)|$(Platform)'=='Release|AnyCPU'">
    <Optimize>True</Optimize>
    <WarningLevel>7</WarningLevel>
    <CheckForOverflowUnderflow>True</CheckForOverflowUnderflow>
  </PropertyGroup>

  <ItemGroup>
    <None Remove=".editorconfig" />
  </ItemGroup>

  <ItemGroup>
<<<<<<< HEAD
    <PackageReference Include="AWSSDK.S3" Version="3.7.309.6" />
=======
    <PackageReference Include="AWSSDK.S3" Version="3.7.309.7" />
>>>>>>> f92d22ee
    <PackageReference Include="CsvHelper" Version="33.0.1" />
    <PackageReference Include="MailKit" Version="4.6.0" />
    <PackageReference Include="MemoryPack" Version="1.21.1" />
    <PackageReference Include="MessagePack" Version="2.5.168" />
    <PackageReference Include="Microsoft.AspNetCore.JsonPatch" Version="8.0.6" />
    <PackageReference Include="Microsoft.AspNetCore.Mvc.NewtonsoftJson" Version="8.0.6" />
    <PackageReference Include="Microsoft.EntityFrameworkCore" Version="8.0.6" />
    <PackageReference Include="Microsoft.EntityFrameworkCore.Relational" Version="8.0.6" />
    <PackageReference Include="Microsoft.Extensions.Configuration.UserSecrets" Version="8.0.0" />
    <PackageReference Include="Microsoft.IdentityModel.JsonWebTokens" Version="7.6.2" />
    <PackageReference Include="NLog.Web.AspNetCore" Version="5.3.11" />
    <PackageReference Include="NPOI" Version="2.7.0" />
    <PackageReference Include="SixLabors.ImageSharp" Version="3.1.4" />
    <PackageReference Include="System.Data.Odbc" Version="8.0.0" />
<<<<<<< HEAD
    <PackageReference Include="System.Linq.Dynamic.Core" Version="1.4.0" />
=======
    <PackageReference Include="System.Linq.Dynamic.Core" Version="1.4.1" />
>>>>>>> f92d22ee
    <PackageReference Include="Z.EntityFramework.Plus.EFCore" Version="8.103.0" />
  </ItemGroup>

  <ItemGroup>
    <None Update="TTLogo.png">
      <Pack>True</Pack>
      <PackagePath>\</PackagePath>
    </None>
  </ItemGroup>

  <ItemGroup>
    <None Update="TTLogo.png">
      <Pack>True</Pack>
      <PackagePath>\</PackagePath>
    </None>
  </ItemGroup>

</Project><|MERGE_RESOLUTION|>--- conflicted
+++ resolved
@@ -70,11 +70,7 @@
   </ItemGroup>
 
   <ItemGroup>
-<<<<<<< HEAD
-    <PackageReference Include="AWSSDK.S3" Version="3.7.309.6" />
-=======
     <PackageReference Include="AWSSDK.S3" Version="3.7.309.7" />
->>>>>>> f92d22ee
     <PackageReference Include="CsvHelper" Version="33.0.1" />
     <PackageReference Include="MailKit" Version="4.6.0" />
     <PackageReference Include="MemoryPack" Version="1.21.1" />
@@ -89,11 +85,7 @@
     <PackageReference Include="NPOI" Version="2.7.0" />
     <PackageReference Include="SixLabors.ImageSharp" Version="3.1.4" />
     <PackageReference Include="System.Data.Odbc" Version="8.0.0" />
-<<<<<<< HEAD
-    <PackageReference Include="System.Linq.Dynamic.Core" Version="1.4.0" />
-=======
     <PackageReference Include="System.Linq.Dynamic.Core" Version="1.4.1" />
->>>>>>> f92d22ee
     <PackageReference Include="Z.EntityFramework.Plus.EFCore" Version="8.103.0" />
   </ItemGroup>
 
