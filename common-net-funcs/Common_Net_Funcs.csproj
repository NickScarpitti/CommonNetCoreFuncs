﻿<Project Sdk="Microsoft.NET.Sdk">

  <PropertyGroup>
    <TargetFramework>net6.0</TargetFramework>
    <Platforms>AnyCPU;x86;x64</Platforms>
    <UserSecretsId>38f0aeb6-a91f-4aae-8929-3617eb0bb530</UserSecretsId>
    <GeneratePackageOnBuild>True</GeneratePackageOnBuild>
    <Description>A collection of useful functions to reduce boilerplate code</Description>
    <PackageIcon>TTLogo.png</PackageIcon>
    <RepositoryUrl>https://github.com/NickScarpitti/Common_Net_Funcs.git</RepositoryUrl>
    <RepositoryType>git</RepositoryType>
    <PackageLicenseExpression> MIT</PackageLicenseExpression>
    <PackageProjectUrl>https://github.com/NickScarpitti/Common_Net_Funcs</PackageProjectUrl>
    <PackageTags>dotnet;web;email;conversion;convert;excel;npoi;odbc;async;datatables;rest;api</PackageTags>
    <Nullable>enable</Nullable>
    <Version>1.4.4</Version>
    <AssemblyVersion>$(Version)</AssemblyVersion>
    <PlatformTarget>AnyCPU</PlatformTarget>
    <ImplicitUsings>enable</ImplicitUsings>
    <FileVersion>1.4.4</FileVersion>
    <PackageReleaseNotes></PackageReleaseNotes>
    <Title>Common Net Funcs</Title>
  </PropertyGroup>

  <PropertyGroup Condition="'$(Configuration)|$(Platform)'=='Debug|x64'">
    <PlatformTarget>AnyCPU</PlatformTarget>
    <Optimize>False</Optimize>
  </PropertyGroup>

  <PropertyGroup Condition="'$(Configuration)|$(Platform)'=='Debug|x86'">
    <PlatformTarget>x86</PlatformTarget>
    <Optimize>False</Optimize>
  </PropertyGroup>

  <PropertyGroup Condition="'$(Configuration)|$(Platform)'=='Release|x64'">
    <PlatformTarget>AnyCPU</PlatformTarget>
    <Optimize>True</Optimize>
  </PropertyGroup>

  <PropertyGroup Condition="'$(Configuration)|$(Platform)'=='Release|x86'">
    <PlatformTarget>x86</PlatformTarget>
    <Optimize>True</Optimize>
  </PropertyGroup>

  <PropertyGroup Condition="'$(Configuration)|$(Platform)'=='Debug|AnyCPU'">
    <Optimize>False</Optimize>
  </PropertyGroup>

  <PropertyGroup Condition="'$(Configuration)|$(Platform)'=='Release|AnyCPU'">
    <Optimize>True</Optimize>
  </PropertyGroup>

  <ItemGroup>
    <None Remove=".editorconfig" />
  </ItemGroup>

  <ItemGroup>
    <PackageReference Include="ClosedXML" Version="0.100.3" />
    <PackageReference Include="CsvHelper" Version="30.0.1" />
    <PackageReference Include="MailKit" Version="3.6.0" />
    <PackageReference Include="Microsoft.AspNet.WebApi.Client" Version="5.2.9" />
    <PackageReference Include="Microsoft.AspNetCore.JsonPatch" Version="7.0.4" />
    <PackageReference Include="Microsoft.Extensions.Configuration.UserSecrets" Version="7.0.0" />
<<<<<<< HEAD
    <PackageReference Include="Microsoft.IdentityModel.Tokens" Version="6.28.1" />
    <PackageReference Include="NLog.Web.AspNetCore" Version="5.2.3" />
=======
    <PackageReference Include="Microsoft.IdentityModel.Tokens" Version="6.27.0" />
    <PackageReference Include="Newtonsoft.Json" Version="13.0.2" />
    <PackageReference Include="NLog.Web.AspNetCore" Version="5.2.2" />
>>>>>>> 27a9ec88
    <PackageReference Include="NPOI" Version="2.6.0" />
    <PackageReference Include="SixLabors.ImageSharp" Version="3.0.1" />
    <PackageReference Include="System.Data.Odbc" Version="7.0.0" />
    <PackageReference Include="System.Drawing.Common" Version="7.0.0" />
    <PackageReference Include="System.IdentityModel.Tokens.Jwt" Version="6.28.1" />
  </ItemGroup>

  <ItemGroup>
    <None Update="TTLogo.png">
      <Pack>True</Pack>
      <PackagePath>\</PackagePath>
    </None>
  </ItemGroup>

  <ItemGroup>
    <None Update="TTLogo.png">
      <Pack>True</Pack>
      <PackagePath>\</PackagePath>
    </None>
  </ItemGroup>

</Project><|MERGE_RESOLUTION|>--- conflicted
+++ resolved
@@ -55,25 +55,20 @@
   </ItemGroup>
 
   <ItemGroup>
-    <PackageReference Include="ClosedXML" Version="0.100.3" />
+    <PackageReference Include="ClosedXML" Version="0.101.0" />
     <PackageReference Include="CsvHelper" Version="30.0.1" />
     <PackageReference Include="MailKit" Version="3.6.0" />
     <PackageReference Include="Microsoft.AspNet.WebApi.Client" Version="5.2.9" />
-    <PackageReference Include="Microsoft.AspNetCore.JsonPatch" Version="7.0.4" />
+    <PackageReference Include="Microsoft.AspNetCore.JsonPatch" Version="7.0.5" />
     <PackageReference Include="Microsoft.Extensions.Configuration.UserSecrets" Version="7.0.0" />
-<<<<<<< HEAD
-    <PackageReference Include="Microsoft.IdentityModel.Tokens" Version="6.28.1" />
+    <PackageReference Include="Microsoft.IdentityModel.Tokens" Version="6.29.0" />
     <PackageReference Include="NLog.Web.AspNetCore" Version="5.2.3" />
-=======
-    <PackageReference Include="Microsoft.IdentityModel.Tokens" Version="6.27.0" />
-    <PackageReference Include="Newtonsoft.Json" Version="13.0.2" />
-    <PackageReference Include="NLog.Web.AspNetCore" Version="5.2.2" />
->>>>>>> 27a9ec88
+    <PackageReference Include="Newtonsoft.Json" Version="13.0.3" />
     <PackageReference Include="NPOI" Version="2.6.0" />
     <PackageReference Include="SixLabors.ImageSharp" Version="3.0.1" />
     <PackageReference Include="System.Data.Odbc" Version="7.0.0" />
     <PackageReference Include="System.Drawing.Common" Version="7.0.0" />
-    <PackageReference Include="System.IdentityModel.Tokens.Jwt" Version="6.28.1" />
+    <PackageReference Include="System.IdentityModel.Tokens.Jwt" Version="6.29.0" />
   </ItemGroup>
 
   <ItemGroup>
