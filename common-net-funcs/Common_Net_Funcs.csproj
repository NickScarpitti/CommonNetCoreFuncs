﻿<Project Sdk="Microsoft.NET.Sdk">

  <PropertyGroup>
    <TargetFramework>net8.0</TargetFramework>
    <Platforms>AnyCPU;x86;x64</Platforms>
    <UserSecretsId>38f0aeb6-a91f-4aae-8929-3617eb0bb530</UserSecretsId>
    <GeneratePackageOnBuild>True</GeneratePackageOnBuild>
    <Description>A collection of useful functions to reduce boilerplate code</Description>
    <PackageIcon>TTLogo.png</PackageIcon>
    <RepositoryUrl>https://github.com/NickScarpitti/Common_Net_Funcs.git</RepositoryUrl>
    <RepositoryType>git</RepositoryType>
    <PackageLicenseExpression> MIT</PackageLicenseExpression>
    <PackageProjectUrl>https://github.com/NickScarpitti/Common_Net_Funcs</PackageProjectUrl>
    <PackageTags>dotnet;web;email;conversion;convert;excel;npoi;odbc;async;datatables;rest;api</PackageTags>
    <Nullable>enable</Nullable>
    <Version>2.5.6</Version>
    <AssemblyVersion>$(Version)</AssemblyVersion>
    <PlatformTarget>AnyCPU</PlatformTarget>
    <ImplicitUsings>enable</ImplicitUsings>
    <FileVersion>$(Version)</FileVersion>
    <PackageReleaseNotes>Breaking Changes: TolList Has been renamed SingleToList</PackageReleaseNotes>
    <Title>Common Net Funcs</Title>
    <IncludeSymbols>True</IncludeSymbols>
    <SymbolPackageFormat>snupkg</SymbolPackageFormat>
    <Authors>Nick_Scarpitti</Authors>
  </PropertyGroup>

  <PropertyGroup Condition="'$(Configuration)|$(Platform)'=='Debug|x64'">
    <PlatformTarget>AnyCPU</PlatformTarget>
    <Optimize>False</Optimize>
    <WarningLevel>7</WarningLevel>
    <CheckForOverflowUnderflow>True</CheckForOverflowUnderflow>
  </PropertyGroup>

  <PropertyGroup Condition="'$(Configuration)|$(Platform)'=='Debug|x86'">
    <PlatformTarget>x86</PlatformTarget>
    <Optimize>False</Optimize>
    <WarningLevel>7</WarningLevel>
    <CheckForOverflowUnderflow>True</CheckForOverflowUnderflow>
  </PropertyGroup>

  <PropertyGroup Condition="'$(Configuration)|$(Platform)'=='Release|x64'">
    <PlatformTarget>AnyCPU</PlatformTarget>
    <Optimize>True</Optimize>
    <WarningLevel>7</WarningLevel>
    <CheckForOverflowUnderflow>True</CheckForOverflowUnderflow>
  </PropertyGroup>

  <PropertyGroup Condition="'$(Configuration)|$(Platform)'=='Release|x86'">
    <PlatformTarget>x86</PlatformTarget>
    <Optimize>True</Optimize>
    <WarningLevel>7</WarningLevel>
    <CheckForOverflowUnderflow>True</CheckForOverflowUnderflow>
  </PropertyGroup>

  <PropertyGroup Condition="'$(Configuration)|$(Platform)'=='Debug|AnyCPU'">
    <Optimize>False</Optimize>
    <WarningLevel>7</WarningLevel>
    <CheckForOverflowUnderflow>True</CheckForOverflowUnderflow>
  </PropertyGroup>

  <PropertyGroup Condition="'$(Configuration)|$(Platform)'=='Release|AnyCPU'">
    <Optimize>True</Optimize>
    <WarningLevel>7</WarningLevel>
    <CheckForOverflowUnderflow>True</CheckForOverflowUnderflow>
  </PropertyGroup>

  <ItemGroup>
    <None Remove=".editorconfig" />
  </ItemGroup>

  <ItemGroup>
<<<<<<< HEAD
    <PackageReference Include="AWSSDK.S3" Version="3.7.307.28" />
=======
    <PackageReference Include="AWSSDK.S3" Version="3.7.307.26" />
>>>>>>> 72a28f83
    <PackageReference Include="CsvHelper" Version="32.0.1" />
    <PackageReference Include="MailKit" Version="4.5.0" />
    <PackageReference Include="MemoryPack" Version="1.21.1" />
    <PackageReference Include="MessagePack" Version="2.5.140" />
    <PackageReference Include="Microsoft.AspNetCore.JsonPatch" Version="8.0.4" />
    <PackageReference Include="Microsoft.AspNetCore.Mvc.NewtonsoftJson" Version="8.0.4" />
    <PackageReference Include="Microsoft.EntityFrameworkCore" Version="8.0.4" />
    <PackageReference Include="Microsoft.EntityFrameworkCore.Relational" Version="8.0.4" />
    <PackageReference Include="Microsoft.Extensions.Configuration.UserSecrets" Version="8.0.0" />
    <PackageReference Include="Microsoft.IdentityModel.JsonWebTokens" Version="7.5.1" />
    <PackageReference Include="NLog.Web.AspNetCore" Version="5.3.10" />
    <PackageReference Include="NPOI" Version="2.7.0" />
    <PackageReference Include="System.Data.Odbc" Version="8.0.0" />
    <PackageReference Include="System.Linq.Dynamic.Core" Version="1.3.14" />
  </ItemGroup>

  <ItemGroup>
    <None Update="TTLogo.png">
      <Pack>True</Pack>
      <PackagePath>\</PackagePath>
    </None>
  </ItemGroup>

  <ItemGroup>
    <None Update="TTLogo.png">
      <Pack>True</Pack>
      <PackagePath>\</PackagePath>
    </None>
  </ItemGroup>

</Project><|MERGE_RESOLUTION|>--- conflicted
+++ resolved
@@ -70,11 +70,7 @@
   </ItemGroup>
 
   <ItemGroup>
-<<<<<<< HEAD
     <PackageReference Include="AWSSDK.S3" Version="3.7.307.28" />
-=======
-    <PackageReference Include="AWSSDK.S3" Version="3.7.307.26" />
->>>>>>> 72a28f83
     <PackageReference Include="CsvHelper" Version="32.0.1" />
     <PackageReference Include="MailKit" Version="4.5.0" />
     <PackageReference Include="MemoryPack" Version="1.21.1" />
